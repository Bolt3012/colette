--- conflicted
+++ resolved
@@ -1,4 +1,3 @@
-<<<<<<< HEAD
 #!/usr/bin/env python3
 import sys
 import csv
@@ -21,16 +20,16 @@
 
 # NB: these must all be integers!
 COST_OF_NOT_PAIRING = 50
-COST_OF_PARING_WITHIN_ORG = 10
-
-COST_OF_PARING_SAME_TYPE = 1  # as in role in pair: orgraniser or coffee buyer
+COST_OF_PAIRING_WITHIN_ORG = 10
+
+COST_OF_PAIRING_SAME_TYPE = 1  # as in role in pair: orgraniser or coffee buyer
 
 # Should be a big number. Really don't want to pair people together *just* after they paired
-COST_OF_PARING_PREVIOUS_PARTNER_ONE_ROUND_AGO = 1_000_000
+COST_OF_PAIRING_PREVIOUS_PARTNER_ONE_ROUND_AGO = 1_000_000
 # Cost of pairing players that were previously paired between 2 to N rounds ago
-COST_OF_PARING_PREVIOUS_PARTNER_TWO_TO_N_ROUND_AGO = 50
+COST_OF_PAIRING_PREVIOUS_PARTNER_TWO_TO_N_ROUND_AGO = 50
 # Number of round before a previous pairing doesn't matter anymore
-COST_OF_PARING_PREVIOUS_PARTNER_N = 10
+COST_OF_PAIRING_PREVIOUS_PARTNER_N = 10
 
 
 random.seed(1987)  # for reproducibility
@@ -151,8 +150,8 @@
     # were previously assigned the same role, and were previously paired together.
     weights = {}
 
-    # whys contains the list of explinations for the "costs" in weights. This
-    # allows for reporting of unprefered matches in the optimal solution.
+    # whys contains the list of explanations for the "costs" in weights. This
+    # allows for reporting of non-preferred matches in the optimal solution.
     whys = {}
 
     N = len(players)
@@ -172,7 +171,7 @@
             ##
             # if partners were previously paired
             for n, pairing in enumerate(reversed(previous_rounds)):
-                if n >= COST_OF_PARING_PREVIOUS_PARTNER_N:
+                if n >= COST_OF_PAIRING_PREVIOUS_PARTNER_N:
                     break
 
                 if p1 not in pairing:
@@ -189,10 +188,10 @@
                 # there was a large number of rounds between
 
                 if n == 0:
-                    cost += COST_OF_PARING_PREVIOUS_PARTNER_ONE_ROUND_AGO
+                    cost += COST_OF_PAIRING_PREVIOUS_PARTNER_ONE_ROUND_AGO
                     whys[i, j].append(f"were paired last round")
-                elif n < COST_OF_PARING_PREVIOUS_PARTNER_N:
-                    cost += COST_OF_PARING_PREVIOUS_PARTNER_TWO_TO_N_ROUND_AGO
+                elif n < COST_OF_PAIRING_PREVIOUS_PARTNER_N:
+                    cost += COST_OF_PAIRING_PREVIOUS_PARTNER_TWO_TO_N_ROUND_AGO
                     whys[i, j].append(
                         f"were paired last round less than {n+1} rounds ago"
                     )
@@ -206,7 +205,7 @@
             ##
             # same org
             if p1.organisation == p2.organisation:
-                cost += COST_OF_PARING_WITHIN_ORG
+                cost += COST_OF_PAIRING_WITHIN_ORG
                 whys[i, j].append("are in the same organisation")
 
             ##
@@ -221,7 +220,7 @@
                     or p1 == p1_last_pair.buyer
                     and p2 == p2_last_pair.buyer
                 ):
-                    cost += COST_OF_PARING_SAME_TYPE
+                    cost += COST_OF_PAIRING_SAME_TYPE
                     whys[i, j].append("were the same role last round")
 
             weights[i, j] = cost
@@ -442,476 +441,4 @@
 
     args.func(
         **{k: v for k, v in vars(args).items() if k in signature(args.func).parameters}
-    )
-=======
-#!/usr/bin/env python3
-
-# GP 15/12/20
-# General comments: what does the message below mean?
-# "Rafael Pierce were paired last round less than 3 rounds ago,removed from round." 
-# Edit - I think the output just produces any of the error messages when a person is paired with themselves?? i.e. in the example above, Rafael was paired with himself.
-
-# I feel like (good to 'feel' quantitative results ;-) ) the same people end up being removed - i.e. it's not random?
-# Abagail Cobb and Rafael Pierce always end up getting paired with themselves and so removed.
-# Does it work sequentially?!?
-
-
-import sys
-import csv
-import math
-import random
-import argparse
-import smtplib
-import mip
-
-
-from email.message import EmailMessage
-from inspect import signature
-from itertools import chain
-from pathlib import Path
-from dataclasses import dataclass
-from functools import cache
-from typing import TextIO
-from jinja2 import Template, Environment
-
-
-# NB: these must all be integers!
-# GP Testing 15/12/20
-# if cost_of_not_pairing = 0; cost_of_pairing_within_org = 10; cost_of_pairing_same_type = 1
-# Code pairs people with each other but doesn't remove them from the round.
-# i.e. I set to 0, and only people were removed were removed because they were in the same role last time.
-# what is the optimal cost of not pairing - how does this change with the number of people in the round?
-COST_OF_NOT_PAIRING = 50
-
-# GP Testing 15/12/20
-# set to 100 (from 10, with all other parameters the same). No real difference to pairing.
-COST_OF_PAIRING_WITHIN_ORG = 10
-
-COST_OF_PAIRING_SAME_TYPE = 10  # as in role in pair: orgraniser or coffee buyer
-
-# Should be a big number. Really don't want to pair people together *just* after they paired
-COST_OF_PAIRING_PREVIOUS_PARTNER_ONE_ROUND_AGO = 1_000_000
-# Cost of pairing players that were previously paired between 2 to N rounds ago
-
-# GP Testing 15/12/20
-# Weird. When I set the cost below to 500.000.000 (clearly ridiculous), the solution paired lots of people from the same organisation.
-# So does increasing this cost decrease (relatively) the cost of pairing within the organisation? Because minimisation of solution?
-# So the more parameters, it's more about the relative values of the parameters?
-COST_OF_PAIRING_PREVIOUS_PARTNER_TWO_TO_N_ROUND_AGO = 50
-# Number of round before a previous pairing doesn't matter anymore
-COST_OF_PAIRING_PREVIOUS_PARTNER_N = 10
-
-
-random.seed(1987)  # for reproducibility
-
-# input dataframe
-@dataclass(frozen=True)
-class Person:
-    name: str
-    organisation: str
-    active: bool
-    email: str
-
-
-@dataclass(frozen=True)
-class Pair:
-    organiser: Person
-    buyer: Person
-
-    def __contains__(self, item):
-        return self.organiser == item or self.buyer == item
-
-
-Round = dict[Person, Pair]
-
-# this is the bit I don't understand.
-
-def find_optimal_pairs(N, weights) -> (float, list[tuple[int, int]]):
-    """
-    find_optimal_pairs finds an optimal set of pairs of integers between 0 and
-    N-1 (incl) that minimize the sum of the weights specified for each pair.
-    Returns the objective value and list of pairs.
-    """
-
-    pairs = [(i, j) for i in range(N) for j in range(i, N)]
-    # note: people are excluded from the round by pairing with themselves
-    # GP 15/12/20: but it still pairs them - does it need to do this to find the solution, rather than just removing from the output?
-
-    def pairs_containing(k):
-        return chain(((i, k) for i in range(k)), ((k, i) for i in range(k, N)))
-
-    m = mip.Model()
-
-    p = {(i, j): m.add_var(var_type=mip.BINARY) for i, j in pairs}
-
-    # Constraint: a person can only be in one pair, so sum of all pairs with person k must be 1
-    for k in range(N):
-        m += mip.xsum(p[i, j] for i, j in pairs_containing(k)) == 1
-
-    m.objective = mip.minimize(mip.xsum(weights[i, j] * p[i, j] for i, j in pairs))
-
-    m.verbose = False
-    status = m.optimize()
-    if status != mip.OptimizationStatus.OPTIMAL:
-        raise Exception("not optimal")
-
-    return m.objective_value, [(i, j) for i, j in pairs if p[i, j].x > 0.5]
-
-
-def new_round(
-    players: list[Person],
-    previous_rounds: list[Round],
-    overrides: dict[frozenset[Person], int] = {},
-) -> list[Pair]:
-    """
-    find_pairs finds the best (or a best) set of pairings based on the active players and
-    the previous rounds.
-    """
-
-    def last_pairing(p: Person) -> Pair:
-        """
-        last_pairing finds the most recent pair person p participated in the
-        list of previous_rounds, or None otherwise.
-        """
-        return next(
-            (pairs[p] for pairs in reversed(previous_rounds) if p in pairs),
-            None,
-        )
-
-    def assign_roles(p1: Person, p2: Person) -> Pair:
-        """
-        assign_roles makes a Pair object, assigning role "organiser" or "buyer"
-        to the players based on their previous assignments:
-        - If the players were assigned a different role from each other last
-          time they played, or one player hasn't played, they will swap roles.
-        - If both were assigned the same role in their previous pairings, or
-          neither have previously played, then they will be randomly assigned
-          roles with equal probability.
-        """
-        if p1 == p2:
-            return Pair(p1, p2)
-
-        p1_last_pair = last_pairing(p1)
-        p2_last_pair = last_pairing(p2)
-
-        if p1_last_pair is None and p2_last_pair is None:
-            if random.random() < 0.5:
-                return Pair(organiser=p1, buyer=p2)
-            return Pair(organiser=p2, buyer=p1)
-
-        if (p1_last_pair is None or p1 == p1_last_pair.buyer) and (
-            p2_last_pair is None or p2 == p2_last_pair.organiser
-        ):
-            return Pair(organiser=p1, buyer=p2)
-
-        if (p1_last_pair is None or p1 == p1_last_pair.organiser) and (
-            p2_last_pair is None or p2 == p2_last_pair.buyer
-        ):
-            return Pair(organiser=p2, buyer=p1)
-
-        if random.random() < 0.5:
-            return Pair(organiser=p1, buyer=p2)
-
-        return Pair(organiser=p2, buyer=p1)
-
-    # weights contains the "cost" to the final solution of pairing
-    # player i and j together. Takes into account if players are in the same organisation,
-    # were previously assigned the same role, and were previously paired together.
-    weights = {}
-
-    # whys contains the list of explanations for the "costs" in weights. This
-    # allows for reporting of non-preferred matches in the optimal solution.
-    whys = {}
-
-    N = len(players)
-    for i in range(N):
-        for j in range(i, N):
-            p1 = players[i]
-            p2 = players[j]
-            cost = 0
-            whys[i, j] = []
-
-            ##
-            # overrides
-            if (s := frozenset({p1, p2})) in overrides:
-                cost += overrides[s]
-                whys[i, j].append(f"override values {overrides[s]}")
-
-            ##
-            # if partners were previously paired
-            for n, pairing in enumerate(reversed(previous_rounds)):
-                if n >= COST_OF_PAIRING_PREVIOUS_PARTNER_N:
-                    break
-
-                if p1 not in pairing:
-                    continue
-                if p2 not in pairing[p1]:
-                    continue
-
-                if i == j and pairing[p1].organiser != pairing[p1].buyer:
-                    continue
-
-                # TODO: maybe this should take into account the last time this pair
-                # was *available* i.e. if someone goes in break, you don't want to
-                # pair them up with the same person, when they came back even if
-                # there was a large number of rounds between
-
-                if n == 0:
-                    cost += COST_OF_PAIRING_PREVIOUS_PARTNER_ONE_ROUND_AGO
-                    whys[i, j].append(f"were paired last round")
-                elif n < COST_OF_PAIRING_PREVIOUS_PARTNER_N:
-                    cost += COST_OF_PAIRING_PREVIOUS_PARTNER_TWO_TO_N_ROUND_AGO
-                    whys[i, j].append(
-                        f"were paired last round less than {n+1} rounds ago"
-                        #GP 15/12/20 - Also produces this error if paired with themselves previously
-                    )
-
-            if i == j:
-                cost += COST_OF_NOT_PAIRING
-                whys[i, j].append("removed from round")
-                weights[i, j] = cost
-                continue
-
-            ##
-            # same org
-            if p1.organisation == p2.organisation:
-                cost += COST_OF_PAIRING_WITHIN_ORG
-                whys[i, j].append("are in the same organisation")
-
-            ##
-            # if partners were of the same type in their last round
-            p1_last_pair = last_pairing(p1)
-            p2_last_pair = last_pairing(p2)
-
-            if p1_last_pair is not None and p2_last_pair is not None:
-                if (
-                    p1 == p1_last_pair.organiser
-                    and p2 == p2_last_pair.organiser
-                    or p1 == p1_last_pair.buyer
-                    and p2 == p2_last_pair.buyer
-                ):
-                    cost += COST_OF_PAIRING_SAME_TYPE
-                    whys[i, j].append("were the same role last round")
-
-            weights[i, j] = cost
-
-    pairs = []
-    cost, optimal_pair_indices = find_optimal_pairs(len(players), weights)
-    for i, j in optimal_pair_indices:
-        if weights[i, j] > 0:
-            # TODO: something better than this, option to turn off or something
-            if i == j:
-                print(players[i].name, ",".join(whys[i, j]))
-            else:
-                print(
-                    f"{players[i].name} paired with {players[j].name} but players",
-                    " and ".join(whys[i, j]),
-                )
-        pair = assign_roles(players[i], players[j])
-        pairs.append(pair)
-
-    return pairs
-
-
-def load_people(f: TextIO) -> dict[str, Person]:
-    """
-    load_people reads a set of people from comma separated list in file like
-    object f, and return a dictionary keyed by name.
-    """
-    people_by_name: dict[str, Person] = {}
-    for row in csv.DictReader(f):
-        row = {k: v.strip() for k, v in row.items()}
-        row["active"] = row["active"].casefold() in {"true", "1"}
-        p = Person(**row)
-        people_by_name[p.name] = p
-    return people_by_name
-
-
-def load_round(f: TextIO, people_by_name: dict[str, Person]) -> Round:
-    """
-    load_round reads a set of comma separated pairs from file-like object f and
-    returns a dictionary of pairs.
-    """
-    previous_round: Round = {}
-    for row in csv.DictReader(f):
-        # TODO: a more useful error might be nice here if lookup fails
-        p1 = people_by_name[row["organiser"]]
-        p2 = people_by_name[row["buyer"]]
-        pair = Pair(organiser=p1, buyer=p2)
-        previous_round[p1] = pair
-        previous_round[p2] = pair
-    return previous_round
-
-
-def load_overrides(f: TextIO, people_by_name) -> dict[frozenset[Person], int]:
-    """
-    load_overrides loads a list of overrides from a csv file. Overrides are
-    specified as two names and the weight/cost associated with adding that pair
-    to the round. Note a negative weight is valid and can be used to
-    incentivise the pair to be added to the round.
-    """
-    overrides = {}
-    for row in csv.reader(f):
-        p1 = people_by_name[row[0].strip()]
-        p2 = people_by_name[row[1].strip()]
-        overrides[frozenset({p1, p2})] = int(row[2].strip())
-    return overrides
-
-
-def save_round(round: Round, f: TextIO):
-    """
-    save_round writes a set of comma separated lines of "organiser,buyer" pairs to
-    the file like object f.
-    """
-    print("organiser", "buyer", sep=",", file=f)
-    for pair in round:
-        print(pair.organiser.name, pair.buyer.name, sep=",", file=f)
-
-
-def new_round_from_path(path="data") -> Round:
-    path = Path(path)
-
-    with (path / "people.csv").open() as f:
-        people_by_name = load_people(f)
-
-    # get the previous rounds files ordered by numbered suffix
-    round_paths = sorted(
-        path.glob("round_*.csv"),
-        key=lambda p: int(p.stem.removeprefix("round_")),
-    )
-
-    # round number to save
-    N = 1
-    if len(round_paths) > 0:
-        N = int(round_paths[-1].stem.removeprefix("round_")) + 1
-    print(f"Generating Round {N}!")
-
-    # read all the previous rounds into a list of Rounds
-    ## GP 15/12/20 - are all previous rounds stored somewhere (i.e. not in separate .csv but in one dataset somewhere?)
-    # Would be cool / interesting to keep for additional data i.e. whether a collab / publication happens that hasnt before.
-    previous_rounds = []
-    for p in round_paths:
-        with p.open() as f:
-            previous_rounds.append(load_round(f, people_by_name))
-
-    overrides = {}
-    if (p := path / "overrides.csv").exists():
-        with p.open() as f:
-            overrides = load_overrides(f, people_by_name)
-
-    players = [p for p in people_by_name.values() if p.active]
-    if len(players) == 0:
-        raise Exception("no players!")
-    round = new_round(players, previous_rounds, overrides=overrides)
-
-    with (path / f"round_{N:03d}.csv").open("w") as f:
-        save_round(round, f)
-
-
-def email(path="data", round=None):
-    """
-    email function emails the participants of a round their role and
-    counterpart, or gives them appology if unpaired. The round emailed is
-    either the number specified in "round" or the latest in the path.
-    """
-    path = Path(path)
-
-    with (path / "buyer.template").open() as f:
-        buyer_template = Template(f.read())
-
-    with (path / "organiser.template").open() as f:
-        organiser_template = Template(f.read())
-
-    with (path / "excluded.template").open() as f:
-        excluded_template = Template(f.read())
-
-    if round is None:
-        round_paths = sorted(
-            path.glob("round_*.csv"),
-            key=lambda p: int(p.stem.removeprefix("round_")),
-        )
-
-        if len(round_paths) == 0:
-            raise Exception(f"No round_*.csv file round in path {path}")
-
-        round = int(round_paths[-1].stem.removeprefix("round_"))
-
-    print(f"Emailing players of round {round}!")
-
-    with (path / "people.csv").open() as f:
-        people_by_name = load_people(f)
-
-    with (path / f"round_{round:03d}.csv").open() as f:
-        pairs = load_round(f, people_by_name)
-
-    def email_template(address, pair, template):
-        msg = EmailMessage()
-        msg.set_content(template.render(organiser=p.organiser, buyer=p.buyer))
-
-        msg["Subject"] = "coffee time!"  # TODO: customize this
-        msg["From"] = "colette@example.com"  # TODO: load from config
-        msg["To"] = address
-
-        # TODO: handoff to smtp server or the like
-        # TODO: load SMTP (or the like) server from config
-        print(msg)
-
-    # iterate over all unique pairs: NB each pair can be in the pairs dict at
-    # most once, one time for each member.
-    for p in set(pairs.values()):
-        if p.buyer == p.organiser:
-            email_template(p.buyer.email, p, excluded_template)
-            continue
-        email_template(p.buyer.email, p, buyer_template)
-        email_template(p.organiser.email, p, organiser_template)
-
-
-if __name__ == "__main__":
-    parser = argparse.ArgumentParser(
-        "colette",
-        description="""\
-            Manage a series of coffee roulette sessions!
-        """,
-    )
-    parser.add_argument(
-        "--path",
-        "-p",
-        help="path to directory containing people and round data",
-        default="data",
-    )
-    subparsers = parser.add_subparsers(title="commands")
-
-    new_parser = subparsers.add_parser(
-        "new",
-        description="""
-            create a new round. The list of pairings is saved in round_N.csv in
-            the data directory, where N is the current round, inferred from the
-            CSV files in the data directory.
-    """,
-    )
-    new_parser.set_defaults(func=new_round_from_path)
-
-    email_parser = subparsers.add_parser(
-        "email",
-        description="""
-        email the participants of the last round — or the round specified — their partner and role.
-        """,
-    )
-    email_parser.add_argument(
-        "--round",
-        "-n",
-        help="the number of the round to send the email notification to.",
-        type=int,
-    )
-
-    email_parser.set_defaults(func=email)
-
-    args = parser.parse_args()
-    if "func" not in vars(args):
-        parser.print_help()
-        sys.exit(1)
-
-    args.func(
-        **{k: v for k, v in vars(args).items() if k in signature(args.func).parameters}
-    )
->>>>>>> 6d9ceb1e
+    )